

import googlemaps
import json
import threading
import time
from pgoapi import PGoApi
from pgoapi.utilities import f2i, h2f
from math import radians, sqrt, sin, cos, atan2

pokemonsJSON = json.load(open('pokemon.en.json'))

GOOGLEMAPS_KEY = "AIzaSyAZzeHhs-8JZ7i18MjFuM35dJHq70n3Hx4"

working_thread=None
gmaps = googlemaps.Client(key=GOOGLEMAPS_KEY)
rest_time=1
pokemon_list=json.load(open('pokemon.json'))

def work_on_cell(cell,api,position,config):
	#print cell
	if 'catchable_pokemons' in cell:
		print 'has pokemon'
		for pokemon in cell['catchable_pokemons']:
			curID = str(pokemon['pokemon_id'])
			curName = pokemonsJSON[curID]
			print('\n'+'### Pokemon Found! ###')
			print('# Pokemon ID: '+ curID)
			print('# Pokemon Name: '+ curName)
			#print('catchable_pokemon {}'.format(pokemon))
			encount_and_catch_pokemon(pokemon,api,position,config)
	if 'wild_pokemons' in cell:
		for pokemon in cell['wild_pokemons']:
			print('# Pokemon Is Wild!')
			#print('wild_pokemons {}'.format(pokemon))
			encount_and_catch_pokemon(pokemon,api,position,config)
			#encounter_id=pokemon['encounter_id']
			#api.encounter(encounter_id=encounter_id,player_latitude=position[0],player_longitude=position[1])
			#response_dict = api.call()
			#print('Response dictionary: \n\r{}'.format(json.dumps(response_dict, indent=2)))
			"""
	if 'spawn_points' in cell:
		for spawn_point in cell['spawn_points']:
			print spawn_point
			working.spawn_point_work(spawn_point,api,position)

			api.get_map_objects(latitude=f2i(position[0]), longitude=f2i(position[1]), since_timestamp_ms=timestamp, cell_id=cellid)

			response_dict = api.call()
			print('Response dictionary: \n\r{}'.format(json.dumps(response_dict, indent=2)))
			time.sleep(2)
			"""

	if config.spinstop:
		if 'forts' in cell:
			for fort in cell['forts']:
				if 'type' in fort:
					print('This is PokeStop')
					hack_chain=search_seen_fort(fort,api,position)
					if hack_chain > 10:
						print('need a rest')
						break
				else:
					print('This is Gym')

def spawn_point_work(spawn_point,api,position):
	lat=spawn_point['latitude']
	lng=spawn_point['longitude']
	position=(lat,lng,0.0)
	api.set_position(*position)
	api.player_update(latitude=lat,longitude=lng)
	response_dict = api.call()
	print('Response dictionary 1: \n\r{}'.format(json.dumps(response_dict, indent=2)))
	time.sleep(2)
	api.player_update(latitude=lat,longitude=lng)
	response_dict = api.call()
	print('Response dictionary 1: \n\r{}'.format(json.dumps(response_dict, indent=2)))
	time.sleep(2)
def convert_toposition(lat,lng,art):
    return (lat, lng, art)
def encount_and_catch_pokemon(pokemon,api,position,config):
	encounter_id=pokemon['encounter_id']
	spawnpoint_id = pokemon['spawnpoint_id']
	player_latitude = pokemon['latitude']
	player_longitude = pokemon['longitude']
	api.encounter(encounter_id=encounter_id,spawnpoint_id=spawnpoint_id,player_latitude=player_latitude,player_longitude=player_longitude)
	response_dict = api.call()
	#print('Response dictionary: \n\r{}'.format(json.dumps(response_dict, indent=2)))
	if response_dict and 'responses' in response_dict:
		if 'ENCOUNTER' in response_dict['responses']:
			if 'status' in response_dict['responses']['ENCOUNTER']:
				if response_dict['responses']['ENCOUNTER']['status'] is 1:
					cp=0
					if 'wild_pokemon' in response_dict['responses']['ENCOUNTER']:
						pokemon=response_dict['responses']['ENCOUNTER']['wild_pokemon']
						if 'pokemon_data' in pokemon and 'cp' in pokemon['pokemon_data']:
							cp=pokemon['pokemon_data']['cp']
							pokemon_num=int(pokemon['pokemon_data']['pokemon_id'])-1
							pokemon_name=pokemon_list[int(pokemon_num)]['Name']
							print('A Wild ' + str(pokemon_name) + ' appeared! [CP' + str(cp) + ']')
					while(True):
						api.catch_pokemon(encounter_id = encounter_id,
							pokeball = 1,
							normalized_reticle_size = 1.950,
							spawn_point_guid = spawnpoint_id,
							hit_pokemon = 1,
							spin_modifier = 1,
							NormalizedHitPosition = 1)
						response_dict = api.call()
						#print('Response dictionary: \n\r{}'.format(json.dumps(response_dict, indent=2)))

						if response_dict and \
							'responses' in response_dict and \
							'CATCH_POKEMON' in response_dict['responses'] and \
							'status' in response_dict['responses']['CATCH_POKEMON']:
							status = response_dict['responses']['CATCH_POKEMON']['status']
							if status is 2:
								print('[-] Attempted to capture ' + str(pokemon_name) + ' - failed.. trying again!')
								time.sleep(1.25)
								continue
							if status is 1:
								if cp < config.cp:
<<<<<<< HEAD
									print('# Captured Pokemon! [CP' + str(cp) + '] - exchanging for candy')
									transfer_low_cp_pokomon(api,config.cp)
								else:
									print('# Captured Pokemon! [CP' + str(cp) + ']')
=======
									print('Captured ' + str(pokemon_name) + '! [CP' + str(cp) + '] - exchanging for candy')
									transfer_low_cp_pokomon(api,config.cp)
								else:
									print('Captured ' + str(pokemon_name) + '! [CP' + str(cp) + ']')
>>>>>>> 349878f3
						break
	time.sleep(5)
def _transfer_low_cp_pokemon(api,value,pokemon):
	if 'cp' in pokemon and pokemon['cp'] < value:
		print('need release this pokemon({}): {}'.format(value,pokemon))
		api.release_pokemon(pokemon_id=pokemon['id'])
		response_dict = api.call()
		print('Response dictionary: \n\r{}'.format(json.dumps(response_dict, indent=2)))
def transfer_low_cp_pokomon_with_dict(api,value,response_dict):
	#print('Response dictionary: \n\r{}'.format(json.dumps(response_dict, indent=2)))
	if 'responses' in response_dict:
		if 'GET_INVENTORY' in response_dict['responses']:
			if 'inventory_delta' in response_dict['responses']['GET_INVENTORY']:
				if 'inventory_items' in response_dict['responses']['GET_INVENTORY']['inventory_delta']:
					for item in response_dict['responses']['GET_INVENTORY']['inventory_delta']['inventory_items']:
						#print('item {}'.format(item))
						if 'inventory_item_data' in item:
							if 'pokemon' in item['inventory_item_data']:
								pokemon = item['inventory_item_data']['pokemon']
								_transfer_low_cp_pokemon(api,value,pokemon)
								time.sleep(1.2)
def transfer_low_cp_pokomon(api,value):
	api.get_inventory()
	response_dict = api.call()
	transfer_low_cp_pokomon_with_dict(api,value,response_dict)
def search_seen_fort(fort,api,position):
	lat=fort['latitude']
	lng=fort['longitude']
	fortID=fort['id']
	distant=geocalc(position[0],position[1],lat,lng)*1000
	global rest_time
	#if --rest_time > 0:
	#	print('dont keep search the fort before have a way to check items')
	#	return 11
	print('distant is {}m'.format(distant))
	if distant > 10:
		print('need setup the postion to farming fort')
		position=convert_toposition(lat, lng, 0.0)
		print(position,fortID)
		api.set_position(*position)
		api.player_update(latitude=lat,longitude=lng)
		response_dict = api.call()
		print('Response dictionary 1: \n\r{}'.format(json.dumps(response_dict, indent=2)))
		time.sleep(1.2)

	api.fort_details(fort_id=fort['id'], latitude=position[0], longitude=position[1])
	response_dict = api.call()
	print('Response dictionary 2: \n\r{}'.format(json.dumps(response_dict, indent=2)))
	time.sleep(2)
	api.fort_search(fort_id=fort['id'], fort_latitude=lat, fort_longitude=lng, player_latitude=f2i(position[0]), player_longitude=f2i(position[1]))
	response_dict = api.call()
	print('Response dictionary 3: \n\r{}'.format(json.dumps(response_dict, indent=2)))
	if 'responses' in response_dict and \
		'FORT_SEARCH' in response_dict['responses']:
		if 'chain_hack_sequence_number' in response_dict['responses']['FORT_SEARCH']:
			time.sleep(2)
			return response_dict['responses']['FORT_SEARCH']['chain_hack_sequence_number']
		else:
			print('may search too often, lets have a rest')
			rest_time = 50
			return 11
	time.sleep(8)
	return 0
def geocalc(lat1, lon1, lat2, lon2):
    lat1 = radians(lat1)
    lon1 = radians(lon1)
    lat2 = radians(lat2)
    lon2 = radians(lon2)

    dlon = lon1 - lon2

    EARTH_R = 6372.8

    y = sqrt(
        (cos(lat2) * sin(dlon)) ** 2
        + (cos(lat1) * sin(lat2) - sin(lat1) * cos(lat2) * cos(dlon)) ** 2
        )
    x = sin(lat1) * sin(lat2) + cos(lat1) * cos(lat2) * cos(dlon)
    c = atan2(y, x)
    return EARTH_R * c

def start_working():
    global working_thread

    print('register_background_thread: queueing')
    working_thread = threading.Timer(30, pokemon_working)  # delay, in seconds

    working_thread.daemon = True
    working_thread.name = 'working_thread'
    working_thread.start()
def pokemon_working():
    directions_result = gmaps.directions((49.004, 8.456),
                                         (49.004, 8.469),
                                         mode="walking")
    if directions_result and len(directions_result) > 0:
        """
        print directions_result[0]
        for ka, va in directions_result[0].iteritems():
            print ka+'\n'
            print va
        exit(0)
        """
        steps = directions_result[0]['legs'][0]['steps']
        print len(steps)
        for index, item in enumerate(steps):
            print index,item['start_location'],'-->',item['end_location'],'duration: ',item['duration']['value'],'sec'
#start_working();<|MERGE_RESOLUTION|>--- conflicted
+++ resolved
@@ -8,8 +8,6 @@
 from pgoapi.utilities import f2i, h2f
 from math import radians, sqrt, sin, cos, atan2
 
-pokemonsJSON = json.load(open('pokemon.en.json'))
-
 GOOGLEMAPS_KEY = "AIzaSyAZzeHhs-8JZ7i18MjFuM35dJHq70n3Hx4"
 
 working_thread=None
@@ -22,17 +20,11 @@
 	if 'catchable_pokemons' in cell:
 		print 'has pokemon'
 		for pokemon in cell['catchable_pokemons']:
-			curID = str(pokemon['pokemon_id'])
-			curName = pokemonsJSON[curID]
-			print('\n'+'### Pokemon Found! ###')
-			print('# Pokemon ID: '+ curID)
-			print('# Pokemon Name: '+ curName)
-			#print('catchable_pokemon {}'.format(pokemon))
+			print('catchable_pokemon {}'.format(pokemon))
 			encount_and_catch_pokemon(pokemon,api,position,config)
 	if 'wild_pokemons' in cell:
 		for pokemon in cell['wild_pokemons']:
-			print('# Pokemon Is Wild!')
-			#print('wild_pokemons {}'.format(pokemon))
+			print('wild_pokemons {}'.format(pokemon))
 			encount_and_catch_pokemon(pokemon,api,position,config)
 			#encounter_id=pokemon['encounter_id']
 			#api.encounter(encounter_id=encounter_id,player_latitude=position[0],player_longitude=position[1])
@@ -120,17 +112,10 @@
 								continue
 							if status is 1:
 								if cp < config.cp:
-<<<<<<< HEAD
-									print('# Captured Pokemon! [CP' + str(cp) + '] - exchanging for candy')
-									transfer_low_cp_pokomon(api,config.cp)
-								else:
-									print('# Captured Pokemon! [CP' + str(cp) + ']')
-=======
 									print('Captured ' + str(pokemon_name) + '! [CP' + str(cp) + '] - exchanging for candy')
 									transfer_low_cp_pokomon(api,config.cp)
 								else:
 									print('Captured ' + str(pokemon_name) + '! [CP' + str(cp) + ']')
->>>>>>> 349878f3
 						break
 	time.sleep(5)
 def _transfer_low_cp_pokemon(api,value,pokemon):
