{
    "auth_service": "google",
    "username": "YOUR_USERNAME",
    "password": "YOUR_PASSWORD",
    "location": "SOME_LOCATION",
    "gmapkey": "GOOGLE_MAPS_API_KEY",
    "max_steps": 5,
    "catch_pokemon": true,
    "forts": {
      "spin": true,
      "avoid_circles": true,
      "max_circle_size": 50
    },
<<<<<<< HEAD
=======
    "websocket_server": false,
>>>>>>> 61549392
    "walk": 4.16,
    "action_wait_min": 1,
    "action_wait_max": 4,
    "debug": false,
    "test": false,
    "health_record": true,
    "location_cache": true,
    "distance_unit": "km",
    "reconnecting_timeout": 15,
    "item_filter": {
      "1": { "keep" : 100 },
      "101": { "keep" : 10 },
      "102": { "keep" : 30 },
      "103": { "keep" : 30 },
      "201": { "keep" : 30 },
      "701": { "keep" : 100 }
    },
    "evolve_all": "NONE",
    "evolve_speed": 20,
    "evolve_cp_min": 300,
    "use_lucky_egg": false,
    "hatch_eggs": true,
    "longer_eggs_first": true,
    "evolve_captured": false,
    "release_pokemon": true,
    "catch": {
      "any": {"catch_above_cp": 0, "catch_above_iv": 0, "logic": "or"},
      "// Example of always catching Rattata:": {},
      "// Rattata": { "always_catch" : true }
    },
    "release": {
      "any": {"release_below_cp": 0, "release_below_iv": 0, "logic": "or"},
      "// Example of always releasing Rattata:": {},
      "// Rattata": {"always_release": true},
      "// Example of keeping 3 stronger (based on CP) Pidgey:": {},
      "// Pidgey": {"keep_best_cp": 3},
      "// Example of keeping 2 stronger (based on IV) Zubat:": {},
      "// Zubat": {"keep_best_iv": 2},
      "// Also, it is working with any": {},
      "// any": {"keep_best_iv": 3},
      "// Example of keeping the 2 strongest (based on CP) and 3 best (based on IV) Zubat:": {},
      "// Zubat": {"keep_best_cp": 2, "keep_best_iv": 3}
    }
}<|MERGE_RESOLUTION|>--- conflicted
+++ resolved
@@ -11,10 +11,7 @@
       "avoid_circles": true,
       "max_circle_size": 50
     },
-<<<<<<< HEAD
-=======
     "websocket_server": false,
->>>>>>> 61549392
     "walk": 4.16,
     "action_wait_min": 1,
     "action_wait_max": 4,
