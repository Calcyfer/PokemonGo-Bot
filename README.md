--- conflicted
+++ resolved
@@ -94,13 +94,13 @@
       -u USERNAME, --username USERNAME              Username
       -p PASSWORD, --password PASSWORD              Password
       -l LOCATION, --location LOCATION              Location (Address or 'xx.yyyy,zz.ttttt')
-      -lc, --use-location-cache                     Bot will start at last known location
+      -lc, --location_cache                         Bot will start at last known location
       -c CP, --cp                                   Set the CP to transfer or lower (eg. 100 will transfer CP0-99)
       -m MODE, --mode MODE                          Set farming Mode for the bot ('all', 'poke', 'farm')
       -w SPEED,  --walk SPEED                       Walk instead of teleport with given speed (meters per second max 4.16 because of walking end on 15km/h)
-      --distance_unit UNIT                          Set the unit to display distance in (e.g, km for kilometers, mi for miles, ft for feet)
-      --initial-transfer                            Start the bot with a pokemon clean up, keeping only the higher CP of each pokemon. It respects -c as upper limit to release.
-      --maxsteps MAX_STEP                           Set the steps around your initial location (DEFAULT 5 mean 25 cells around your location)
+      -du, --distance_unit UNIT                     Set the unit to display distance in (e.g, km for kilometers, mi for miles, ft for feet)
+      -it, --initial_transfer                       Start the bot with a pokemon clean up, keeping only the higher CP of each pokemon. It respects -c as upper limit to release.
+      -ms, --max_steps MAX_STEP                     Set the steps around your initial location (DEFAULT 5 mean 25 cells around your location)
       -iv IV, --pokemon_potential                   Set the ratio for the IV values to transfer (eg. 0.8 will transfer a pokemon with IV 0.5)
       -d, --debug                                   Debug Mode
       -t, --test                                    Only parse the specified location
@@ -213,12 +213,9 @@
  * mzupan
  * namlehong
  * gnekic(GeXx)
-<<<<<<< HEAD
- * dmateusp
-=======
  * brantje
  * VirtualSatai
->>>>>>> fb3548c5
+ * dmateusp
 
 ## Credits
 [tejado](https://github.com/tejado) many thanks for the API
