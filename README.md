--- conflicted
+++ resolved
@@ -86,10 +86,7 @@
       your location)
       --initial-transfer                            Start the bot with a pokemon clean up, keeping only the higher CP of each pokemon. It respects -c as upper limit to release.
       -c CP, --cp                                   Set the CP to transfer or lower (eg. 100 will transfer CP0-99)
-<<<<<<< HEAD
       -iv IV, --pokemon_potential                   Set the ratio for the IV values to transfer (eg. 0.8 will transfer a pokemon with IV 0.5)
-=======
->>>>>>> 8692b7f0
       --distance_unit UNIT                          Set the unit to display distance in (e.g, km for kilometers, mi for miles, ft for feet)
       -d, --debug                                   Debug Mode
       -t, --test                                    Only parse the specified location
@@ -143,13 +140,9 @@
  * rarshonsky
  * earthchie
  * haykuro
-<<<<<<< HEAD
  * 05-032
- 
-=======
  * sinistance
 
->>>>>>> 8692b7f0
 ## Credits
 ### The works are based on the Pokemon Go API
 [tejado](https://github.com/tejado) many thanks for the API
