--- conflicted
+++ resolved
@@ -211,11 +211,8 @@
  * mzupan
  * namlehong
  * gnekic(GeXx)
-<<<<<<< HEAD
  * brantje
-=======
  * VirtualSatai
->>>>>>> 6274d55a
 
 ## Credits
 [tejado](https://github.com/tejado) many thanks for the API
