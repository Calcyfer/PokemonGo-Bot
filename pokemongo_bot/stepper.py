--- conflicted
+++ resolved
@@ -71,11 +71,6 @@
                 cLng = i2f(self.api._position_lng) + dLng + random_lat_long_delta()
                 self.api.set_position(cLat, cLng, alt)
                 self.bot.heartbeat()
-<<<<<<< HEAD
-                with open('web/location.json', 'w') as outfile:
-                    json.dump({'lat': cLat, 'lng': cLng}, outfile)
-=======
->>>>>>> 81b3e308
                 sleep(1) # sleep one second plus a random delta
                 self._work_at_position(i2f(self.api._position_lat), i2f(self.api._position_lng), alt, False)
 
