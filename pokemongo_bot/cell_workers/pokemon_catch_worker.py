--- conflicted
+++ resolved
@@ -46,16 +46,9 @@
         self.response_status_key = ''
 
         #Config
-<<<<<<< HEAD
-        self.config = config
-        self.min_ultraball_to_keep = config.get('min_ultraball_to_keep', 10)
-
-        self.catch_throw_parameters = config.get('catch_throw_parameters', {})
-=======
         self.min_ultraball_to_keep = self.config.get('min_ultraball_to_keep', 10)
-        
+
         self.catch_throw_parameters = self.config.get('catch_throw_parameters', {})
->>>>>>> da8143e9
         self.catch_throw_parameters_spin_success_rate = self.catch_throw_parameters.get('spin_success_rate', 0.6)
         self.catch_throw_parameters_excellent_rate = self.catch_throw_parameters.get('excellent_rate', 0.1)
         self.catch_throw_parameters_great_rate = self.catch_throw_parameters.get('great_rate', 0.5)
