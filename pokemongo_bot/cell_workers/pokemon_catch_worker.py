--- conflicted
+++ resolved
@@ -68,7 +68,6 @@
                                 # print 'use Poke Ball'
                                 pokeball = 1
 
-<<<<<<< HEAD
                             if balls_stock[2] > 0:
                                 if pokeball is 0 and cp <= 300 and balls_stock[2] < 10:
                                     print('Great Ball stock is low... saving for pokemon with cp greater than 300')
@@ -82,15 +81,6 @@
                                 elif cp > 700 or pokeball is 0:
                                     #print 'use Utra Ball'
                                     pokeball = 3
-=======
-                            if cp > 300 and balls_stock[2] > 0:
-                                # print 'use Great Ball'
-                                pokeball = 2
-
-                            if cp > 700 and balls_stock[3] > 0:
-                                # print 'use Utra Ball'
-                                pokeball = 3
->>>>>>> e53f5354
 
                             if pokeball is 0:
                                 print_red(
