--- conflicted
+++ resolved
@@ -462,44 +462,14 @@
             elif catch_pokemon_status == CATCH_STATUS_SUCCESS:
                 pokemon.id = response_dict['responses']['CATCH_POKEMON']['captured_pokemon_id']
                 self.bot.metrics.captured_pokemon(pokemon.name, pokemon.cp, pokemon.iv_display, pokemon.iv)
-<<<<<<< HEAD
-                inventory.pokemons().add(pokemon)
-                self.emit_event(
-                    'pokemon_caught',
-                    formatted='Captured {pokemon}! [NCP {ncp}] [CP {cp}] [Potential {iv}] [{iv_display}] [+{exp} exp]',
-                    data={
-                        'pokemon': pokemon.name,
-                        'ncp': round(pokemon.cp_percent, 2),
-                        'cp': pokemon.cp,
-                        'iv': pokemon.iv,
-                        'iv_display': pokemon.iv_display,
-                        'exp': sum(response_dict['responses']['CATCH_POKEMON']['capture_award']['xp']),
-                        'encounter_id': self.pokemon['encounter_id'],
-                        'latitude': self.pokemon['latitude'],
-                        'longitude': self.pokemon['longitude'],
-                        'pokemon_id': pokemon.pokemon_id
-                    }
-                )
-
-                # We could refresh here too, but adding 3 saves a inventory request
-                candy = inventory.candies(True).get(pokemon.pokemon_id)
-                self.emit_event(
-                    'gained_candy',
-                    formatted='You now have {quantity} {type} candy!',
-                    data = {
-                        'quantity': candy.quantity,
-                        'type': candy.type,
-                    },
-                )
-=======
->>>>>>> 8eba07a4
 
                 try:
                     self.emit_event(
                         'pokemon_caught',
-                        formatted='Captured {pokemon}! [CP {cp}] [Potential {iv}] [{iv_display}] [+{exp} exp]',
+                        formatted='Captured {pokemon}! [CP {cp}] [NCP {ncp}] [Potential {iv}] [{iv_display}] [+{exp} exp]',
                         data={
                             'pokemon': pokemon.name,
+                            'ncp': round(pokemon.cp_percent, 2),
                             'cp': pokemon.cp,
                             'iv': pokemon.iv,
                             'iv_display': pokemon.iv_display,
