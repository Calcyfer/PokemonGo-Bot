--- conflicted
+++ resolved
@@ -71,11 +71,9 @@
                     for item_id, item_count in tmp_count_items.iteritems():
                         item_id = str(item_id)
                         item_name = self.item_list[item_id]
-<<<<<<< HEAD
-                        print_green("- " + str(item['item_count']) + "x " + item_name)
-=======
+
                         print_green("[+] " + str(item_count) + "x " + item_name)
->>>>>>> 16f715d4
+
                 else:
                     print_yellow("- Nothing found.")
 
