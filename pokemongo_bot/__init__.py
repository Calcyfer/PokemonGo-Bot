--- conflicted
+++ resolved
@@ -21,6 +21,11 @@
 
 
 class PokemonGoBot(object):
+    
+    @property
+    def position(self):
+        return (self.api._position_lat, self.api._position_lng)
+
     def __init__(self, config):
         self.config = config
         self.pokemon_list = json.load(open('data/pokemon.json'))
@@ -430,11 +435,7 @@
 
         if self.config.location:
             try:
-<<<<<<< HEAD
                 location_str = u'{}'.format(str(self.config.location))
-=======
-                location_str = str(self.config.location)
->>>>>>> 5fd2f1db
                 location = (self._get_pos_by_name(location_str.replace(" ", "")))
                 self.position = location
                 self.api.set_position(*self.position)
