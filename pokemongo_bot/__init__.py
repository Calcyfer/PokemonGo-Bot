# -*- coding: utf-8 -*-
from __future__ import unicode_literals

import datetime
import json
import logging
import os
import random
import re
import sys
import time

from geopy.geocoders import GoogleV3
from pgoapi import PGoApi
from pgoapi.utilities import f2i, get_cell_ids

import cell_workers
from api_wrapper import ApiWrapper
from cell_workers.utils import distance
from event_manager import EventManager
from human_behaviour import sleep
from item_list import Item
from metrics import Metrics
from pokemongo_bot.event_handlers import LoggingHandler, SocketIoHandler
from pokemongo_bot.socketio_server.runner import SocketIoRunner
from pokemongo_bot.websocket_remote_control import WebsocketRemoteControl
from worker_result import WorkerResult
from tree_config_builder import ConfigException, TreeConfigBuilder


class PokemonGoBot(object):
    @property
    def position(self):
        return self.api._position_lat, self.api._position_lng, 0

    @position.setter
    def position(self, position_tuple):
        self.api._position_lat, self.api._position_lng, self.api._position_alt = position_tuple

    def __init__(self, config):
        self.config = config
        self.fort_timeouts = dict()
        self.pokemon_list = json.load(
            open(os.path.join('data', 'pokemon.json'))
        )
        self.item_list = json.load(open(os.path.join('data', 'items.json')))
        self.metrics = Metrics(self)
        self.latest_inventory = None
        self.cell = None
        self.recent_forts = [None] * config.forts_max_circle_size
        self.tick_count = 0
        self.softban = False
        self.start_position = None
        self.last_map_object = None
        self.last_time_map_object = 0
        self.logger = logging.getLogger(type(self).__name__)

        # Make our own copy of the workers for this instance
        self.workers = []

    def start(self):
        self._setup_event_system()
        self._setup_logging()
        self._setup_api()

        random.seed()

    def _setup_event_system(self):
        handlers = [LoggingHandler()]
        if self.config.websocket_server_url:
            if self.config.websocket_start_embedded_server:
                self.sio_runner = SocketIoRunner(self.config.websocket_server_url)
                self.sio_runner.start_listening_async()

            websocket_handler = SocketIoHandler(
                self,
                self.config.websocket_server_url
            )
            handlers.append(websocket_handler)

            if self.config.websocket_remote_control:
                remote_control = WebsocketRemoteControl(self).start()


        self.event_manager = EventManager(*handlers)
        self._register_events()
        if self.config.show_events:
            self.event_manager.event_report()
            sys.exit(1)

        # Registering event:
        # self.event_manager.register_event("location", parameters=['lat', 'lng'])
        #
        # Emitting event should be enough to add logging and send websocket
        # message: :
        # self.event_manager.emit('location', 'level'='info', data={'lat': 1, 'lng':1}),

    def _register_events(self):
        self.event_manager.register_event(
            'location_found',
            parameters=('position', 'location')
        )
        self.event_manager.register_event('api_error')
        self.event_manager.register_event('config_error')

        self.event_manager.register_event('login_started')
        self.event_manager.register_event('login_failed')
        self.event_manager.register_event('login_successful')

        self.event_manager.register_event('set_start_location')
        self.event_manager.register_event('load_cached_location')
        self.event_manager.register_event('location_cache_ignored')
        self.event_manager.register_event(
            'position_update',
            parameters=(
                'current_position',
                'last_position',
                'distance', # optional
                'distance_unit' # optional
            )
        )
        self.event_manager.register_event('location_cache_error')

        self.event_manager.register_event('bot_start')
        self.event_manager.register_event('bot_exit')

        # sleep stuff
        self.event_manager.register_event(
            'next_sleep',
            parameters=('time',)
        )
        self.event_manager.register_event(
            'bot_sleep',
            parameters=('time_in_seconds',)
        )

        # fort stuff
        self.event_manager.register_event(
            'spun_fort',
            parameters=(
                'fort_id',
                'latitude',
                'longitude'
            )
        )
        self.event_manager.register_event(
            'lured_pokemon_found',
            parameters=(
                'fort_id',
                'fort_name',
                'encounter_id',
                'latitude',
                'longitude'
            )
        )
        self.event_manager.register_event(
            'moving_to_fort',
            parameters=(
                'fort_name',
                'distance'
            )
        )
        self.event_manager.register_event(
            'moving_to_lured_fort',
            parameters=(
                'fort_name',
                'distance',
                'lure_distance'
            )
        )
        self.event_manager.register_event(
            'spun_pokestop',
            parameters=(
                'pokestop', 'exp', 'items'
            )
        )
        self.event_manager.register_event(
            'pokestop_empty',
            parameters=('pokestop',)
        )
        self.event_manager.register_event(
            'pokestop_out_of_range',
            parameters=('pokestop',)
        )
        self.event_manager.register_event(
            'pokestop_on_cooldown',
            parameters=('pokestop', 'minutes_left')
        )
        self.event_manager.register_event(
            'unknown_spin_result',
            parameters=('status_code',)
        )
        self.event_manager.register_event('pokestop_searching_too_often')
        self.event_manager.register_event('arrived_at_fort')

        # pokemon stuff
        self.event_manager.register_event(
            'catchable_pokemon',
            parameters=(
                'pokemon_id',
                'spawn_point_id',
                'encounter_id',
                'latitude',
                'longitude',
                'expiration_timestamp_ms'
            )
        )
        self.event_manager.register_event(
            'pokemon_appeared',
            parameters=(
                'pokemon',
                'cp',
                'iv',
                'iv_display',
            )
        )
        self.event_manager.register_event(
            'pokemon_catch_rate',
            parameters=(
                'catch_rate',
                'berry_name',
                'berry_count'
            )
        )
        self.event_manager.register_event(
            'threw_berry',
            parameters=(
                'berry_name',
                'new_catch_rate'
            )
        )
        self.event_manager.register_event(
            'threw_pokeball',
            parameters=(
                'pokeball',
                'success_percentage',
                'count_left'
            )
        )
        self.event_manager.register_event(
            'pokemon_fled',
            parameters=('pokemon',)
        )
        self.event_manager.register_event(
            'pokemon_vanished',
            parameters=('pokemon',)
        )
        self.event_manager.register_event(
            'pokemon_caught',
            parameters=(
                'pokemon',
                'cp', 'iv', 'iv_display', 'exp'
            )
        )
        self.event_manager.register_event(
            'pokemon_evolved',
            parameters=('pokemon', 'iv', 'cp')
        )
        self.event_manager.register_event(
            'pokemon_evolve_fail',
            parameters=('pokemon',)
        )
        self.event_manager.register_event('skip_evolve')
        self.event_manager.register_event('threw_berry_failed', parameters=('status_code',))
        self.event_manager.register_event('vip_pokemon')


        # level up stuff
        self.event_manager.register_event(
            'level_up',
            parameters=(
                'previous_level',
                'current_level'
            )
        )
        self.event_manager.register_event(
            'level_up_reward',
            parameters=('items',)
        )

        # lucky egg
        self.event_manager.register_event(
            'used_lucky_egg',
            parameters=('amount_left',)
        )
        self.event_manager.register_event('lucky_egg_error')

        # softban
        self.event_manager.register_event('softban')
        self.event_manager.register_event('softban_fix')
        self.event_manager.register_event('softban_fix_done')

        # egg incubating
        self.event_manager.register_event(
            'incubate_try',
            parameters=(
                'incubator_id',
                'egg_id'
            )
        )
        self.event_manager.register_event(
            'incubate',
            parameters=('distance_in_km',)
        )
        self.event_manager.register_event(
            'next_egg_incubates',
            parameters=('distance_in_km',)
        )
        self.event_manager.register_event('incubator_already_used')
        self.event_manager.register_event('egg_already_incubating')
        self.event_manager.register_event(
            'egg_hatched',
            parameters=(
                'pokemon',
                'cp', 'iv', 'exp', 'stardust', 'candy'
            )
        )

        # discard item
        self.event_manager.register_event(
            'item_discarded',
            parameters=(
                'amount', 'item', 'maximum'
            )
        )
        self.event_manager.register_event(
            'item_discard_fail',
            parameters=('item',)
        )

        # inventory
        self.event_manager.register_event('inventory_full')

        # release
        self.event_manager.register_event(
            'keep_best_release',
            parameters=(
                'amount', 'pokemon', 'criteria'
            )
        )
        self.event_manager.register_event(
            'future_pokemon_release',
            parameters=(
                'pokemon', 'cp', 'iv', 'below_iv', 'below_cp', 'cp_iv_logic'
            )
        )
        self.event_manager.register_event(
            'pokemon_release',
            parameters=('pokemon', 'cp', 'iv')
        )

        # polyline walker
        self.event_manager.register_event(
            'polyline_request',
            parameters=('url',)
        )

        # cluster
        self.event_manager.register_event(
            'found_cluster',
            parameters=(
                'num_points', 'forts', 'radius', 'distance'
            )
        )
        self.event_manager.register_event(
            'arrived_at_cluster',
            parameters=(
                'forts', 'radius'
            )
        )

        # rename
        self.event_manager.register_event(
            'rename_pokemon',
            parameters=(
                'old_name', 'current_name'
            )
        )
        self.event_manager.register_event(
            'pokemon_nickname_invalid',
            parameters=('nickname',)
        )
        self.event_manager.register_event('unset_pokemon_nickname')

    def tick(self):
        self.cell = self.get_meta_cell()
        self.tick_count += 1

        # Check if session token has expired
        self.check_session(self.position[0:2])

        for worker in self.workers:
            if worker.work() == WorkerResult.RUNNING:
                return

    def get_meta_cell(self):
        location = self.position[0:2]
        cells = self.find_close_cells(*location)

        # Combine all cells into a single dict of the items we care about.
        forts = []
        wild_pokemons = []
        catchable_pokemons = []
        for cell in cells:
            if "forts" in cell and len(cell["forts"]):
                forts += cell["forts"]
            if "wild_pokemons" in cell and len(cell["wild_pokemons"]):
                wild_pokemons += cell["wild_pokemons"]
            if "catchable_pokemons" in cell and len(cell["catchable_pokemons"]):
                catchable_pokemons += cell["catchable_pokemons"]

        # If there are forts present in the cells sent from the server or we don't yet have any cell data, return all data retrieved
        if len(forts) > 1 or not self.cell:
            return {
                "forts": forts,
                "wild_pokemons": wild_pokemons,
                "catchable_pokemons": catchable_pokemons
            }
        # If there are no forts present in the data from the server, keep our existing fort data and only update the pokemon cells.
        else:
            return {
                "forts": self.cell["forts"],
                "wild_pokemons": wild_pokemons,
                "catchable_pokemons": catchable_pokemons
            }

    def update_web_location(self, cells=[], lat=None, lng=None, alt=None):
        # we can call the function with no arguments and still get the position
        # and map_cells
        if lat is None:
            lat = self.api._position_lat
        if lng is None:
            lng = self.api._position_lng
        if alt is None:
            alt = 0

        if cells == []:
            location = self.position[0:2]
            cells = self.find_close_cells(*location)

            # insert detail info about gym to fort
            for cell in cells:
                if 'forts' in cell:
                    for fort in cell['forts']:
                        if fort.get('type') != 1:
                            response_gym_details = self.api.get_gym_details(
                                gym_id=fort.get('id'),
                                player_latitude=lng,
                                player_longitude=lat,
                                gym_latitude=fort.get('latitude'),
                                gym_longitude=fort.get('longitude')
                            )
                            fort['gym_details'] = response_gym_details.get(
                                'responses', {}
                            ).get('GET_GYM_DETAILS', None)

        user_data_cells = "data/cells-%s.json" % self.config.username
        with open(user_data_cells, 'w') as outfile:
            json.dump(cells, outfile)

        user_web_location = os.path.join(
            'web', 'location-%s.json' % self.config.username
        )
        # alt is unused atm but makes using *location easier
        try:
            with open(user_web_location, 'w') as outfile:
                json.dump({
                    'lat': lat,
                    'lng': lng,
                    'alt': alt,
                    'cells': cells
                }, outfile)
        except IOError as e:
            self.logger.info('[x] Error while opening location file: %s' % e)

        user_data_lastlocation = os.path.join(
            'data', 'last-location-%s.json' % self.config.username
        )
        try:
            with open(user_data_lastlocation, 'w') as outfile:
                json.dump({'lat': lat, 'lng': lng, 'start_position': self.start_position}, outfile)
        except IOError as e:
            self.logger.info('[x] Error while opening location file: %s' % e)

    def find_close_cells(self, lat, lng):
        cellid = get_cell_ids(lat, lng)
        timestamp = [0, ] * len(cellid)
        response_dict = self.get_map_objects(lat, lng, timestamp, cellid)
        map_objects = response_dict.get(
            'responses', {}
        ).get('GET_MAP_OBJECTS', {})
        status = map_objects.get('status', None)

        map_cells = []
        if status and status == 1:
            map_cells = map_objects['map_cells']
            position = (lat, lng, 0)
            map_cells.sort(
                key=lambda x: distance(
                    lat,
                    lng,
                    x['forts'][0]['latitude'],
                    x['forts'][0]['longitude']) if x.get('forts', []) else 1e6
            )
        return map_cells

    def _setup_logging(self):
        # log settings
        # log format

        if self.config.debug:
            log_level = logging.DEBUG
            logging.getLogger("requests").setLevel(logging.DEBUG)
            logging.getLogger("websocket").setLevel(logging.DEBUG)
            logging.getLogger("socketio").setLevel(logging.DEBUG)
            logging.getLogger("engineio").setLevel(logging.DEBUG)
            logging.getLogger("socketIO-client").setLevel(logging.DEBUG)
            logging.getLogger("pgoapi").setLevel(logging.DEBUG)
            logging.getLogger("rpc_api").setLevel(logging.DEBUG)
        else:
            log_level = logging.ERROR
            logging.getLogger("requests").setLevel(logging.ERROR)
            logging.getLogger("websocket").setLevel(logging.ERROR)
            logging.getLogger("socketio").setLevel(logging.ERROR)
            logging.getLogger("engineio").setLevel(logging.ERROR)
            logging.getLogger("socketIO-client").setLevel(logging.ERROR)
            logging.getLogger("pgoapi").setLevel(logging.ERROR)
            logging.getLogger("rpc_api").setLevel(logging.ERROR)

        logging.basicConfig(
            level=log_level,
            format='%(asctime)s [%(name)10s] [%(levelname)s] %(message)s'
        )
    def check_session(self, position):
        # Check session expiry
        if self.api._auth_provider and self.api._auth_provider._ticket_expire:

            # prevent crash if return not numeric value
            if not self.is_numeric(self.api._auth_provider._ticket_expire):
                self.logger.info("Ticket expired value is not numeric", 'yellow')
                return

            remaining_time = \
                self.api._auth_provider._ticket_expire / 1000 - time.time()

            if remaining_time < 60:
                self.logger.info("Session stale, re-logging in", 'yellow')
                position = self.position
                self.api = ApiWrapper()
                self.position = position
                self.login()

    @staticmethod
    def is_numeric(s):
        try:
            float(s)
            return True
        except ValueError:
            return False

    def login(self):
        self.event_manager.emit(
            'login_started',
            sender=self,
            level='info',
            formatted="Login procedure started."
        )
        lat, lng = self.position[0:2]
        self.api.set_position(lat, lng, 0)

        while not self.api.login(
            self.config.auth_service,
            str(self.config.username),
            str(self.config.password)):

            self.event_manager.emit(
                'login_failed',
                sender=self,
                level='info',
                formatted="Login error, server busy. Waiting 10 seconds to try again."
            )
            time.sleep(10)

        self.event_manager.emit(
            'login_successful',
            sender=self,
            level='info',
            formatted="Login successful."
        )

    def _setup_api(self):
        # instantiate pgoapi
        self.api = ApiWrapper()

        # provide player position on the earth
        self._set_starting_position()

        self.login()
        # chain subrequests (methods) into one RPC call

        self._print_character_info()
<<<<<<< HEAD

=======
        self.api.activate_signature("encrypt.so")
>>>>>>> c21fad0e
        self.logger.info('')
        self.update_inventory()
        # send empty map_cells and then our position
        self.update_web_location()

    def _print_character_info(self):
        # get player profile call
        # ----------------------
        response_dict = self.api.get_player()
        # print('Response dictionary: \n\r{}'.format(json.dumps(response_dict, indent=2)))
        currency_1 = "0"
        currency_2 = "0"

        if response_dict:
            self._player = response_dict['responses']['GET_PLAYER']['player_data']
            player = self._player
        else:
            self.logger.info(
                "The API didn't return player info, servers are unstable - "
                "retrying.", 'red'
            )
            sleep(5)
            self._print_character_info()

        # @@@ TODO: Convert this to d/m/Y H:M:S
        creation_date = datetime.datetime.fromtimestamp(
            player['creation_timestamp_ms'] / 1e3)
        creation_date = creation_date.strftime("%Y/%m/%d %H:%M:%S")

        pokecoins = '0'
        stardust = '0'
        items_stock = self.current_inventory()

        if 'amount' in player['currencies'][0]:
            pokecoins = player['currencies'][0]['amount']
        if 'amount' in player['currencies'][1]:
            stardust = player['currencies'][1]['amount']
        self.logger.info('')
        self.logger.info('--- {username} ---'.format(**player))
        self.get_player_info()
        self.logger.info(
            'Pokemon Bag: {}/{}'.format(
                self.get_inventory_count('pokemon'),
                player['max_pokemon_storage']
            )
        )
        self.logger.info(
            'Items: {}/{}'.format(
                self.get_inventory_count('item'),
                player['max_item_storage']
            )
        )
        self.logger.info(
            'Stardust: {}'.format(stardust) +
            ' | Pokecoins: {}'.format(pokecoins)
        )
        # Items Output
        self.logger.info(
            'PokeBalls: ' + str(items_stock[1]) +
            ' | GreatBalls: ' + str(items_stock[2]) +
            ' | UltraBalls: ' + str(items_stock[3]))

        self.logger.info(
            'RazzBerries: ' + str(items_stock[701]) +
            ' | BlukBerries: ' + str(items_stock[702]) +
            ' | NanabBerries: ' + str(items_stock[703]))

        self.logger.info(
            'LuckyEgg: ' + str(items_stock[301]) +
            ' | Incubator: ' + str(items_stock[902]) +
            ' | TroyDisk: ' + str(items_stock[501]))

        self.logger.info(
            'Potion: ' + str(items_stock[101]) +
            ' | SuperPotion: ' + str(items_stock[102]) +
            ' | HyperPotion: ' + str(items_stock[103]))

        self.logger.info(
            'Incense: ' + str(items_stock[401]) +
            ' | IncenseSpicy: ' + str(items_stock[402]) +
            ' | IncenseCool: ' + str(items_stock[403]))

        self.logger.info(
            'Revive: ' + str(items_stock[201]) +
            ' | MaxRevive: ' + str(items_stock[202]))

        self.logger.info('')

    def use_lucky_egg(self):
        return self.api.use_item_xp_boost(item_id=301)

    def get_inventory(self):
        if self.latest_inventory is None:
            self.latest_inventory = self.api.get_inventory()
        return self.latest_inventory

    def update_inventory(self):
        response = self.get_inventory()
        self.inventory = list()
        inventory_items = response.get('responses', {}).get('GET_INVENTORY', {}).get(
            'inventory_delta', {}).get('inventory_items', {})
        if inventory_items:
            for item in inventory_items:
                item_info = item.get('inventory_item_data', {}).get('item', {})
                if {"item_id", "count"}.issubset(set(item_info.keys())):
                    self.inventory.append(item['inventory_item_data']['item'])

    def current_inventory(self):
        inventory_req = self.get_inventory()
        inventory_dict = inventory_req['responses']['GET_INVENTORY'][
            'inventory_delta']['inventory_items']

        user_web_inventory = 'web/inventory-%s.json' % self.config.username

        with open(user_web_inventory, 'w') as outfile:
            json.dump(inventory_dict, outfile)

        # get player items stock
        # ----------------------
        items_stock = {x.value: 0 for x in list(Item)}

        for item in inventory_dict:
            item_dict = item.get('inventory_item_data', {}).get('item', {})
            item_count = item_dict.get('count')
            item_id = item_dict.get('item_id')

            if item_count and item_id:
                if item_id in items_stock:
                    items_stock[item_id] = item_count
        return items_stock

    def item_inventory_count(self, id):
        inventory_req = self.get_inventory()
        inventory_dict = inventory_req['responses'][
            'GET_INVENTORY']['inventory_delta']['inventory_items']

        if id == 'all':
            return self._all_items_inventory_count(inventory_dict)
        else:
            return self._item_inventory_count_per_id(id, inventory_dict)

    def _item_inventory_count_per_id(self, id, inventory_dict):
        item_count = 0

        for item in inventory_dict:
            item_dict = item.get('inventory_item_data', {}).get('item', {})
            item_id = item_dict.get('item_id', False)
            item_count = item_dict.get('count', False)
            if item_id == int(id) and item_count:
                return item_count
        return 0

    def _all_items_inventory_count(self, inventory_dict):
        item_count_dict = {}

        for item in inventory_dict:
            item_dict = item.get('inventory_item_data', {}).get('item', {})
            item_id = item_dict.get('item_id', False)
            item_count = item_dict.get('count', False)
            if item_id and item_count:
                item_count_dict[item_id] = item_count

        return item_count_dict

    def _set_starting_position(self):

        self.event_manager.emit(
            'set_start_location',
            sender=self,
            level='info',
            formatted='Setting start location.'
        )

        has_position = False

        if self.config.test:
            # TODO: Add unit tests
            return

        if self.config.location:
            location_str = self.config.location
            location = self.get_pos_by_name(location_str.replace(" ", ""))
            msg = "Location found: {location} {position}"
            self.event_manager.emit(
                'location_found',
                sender=self,
                level='info',
                formatted=msg,
                data={
                    'location': location_str,
                    'position': location
                }
            )

            self.api.set_position(*location)

            self.event_manager.emit(
                'position_update',
                sender=self,
                level='info',
                formatted="Now at {current_position}",
                data={
                    'current_position': self.position,
                    'last_position': '',
                    'distance': '',
                    'distance_unit': ''
                }
            )

            self.start_position = self.position

            has_position = True

        if self.config.location_cache:
            try:
                # save location flag used to pull the last known location from
                # the location.json
                self.event_manager.emit(
                    'load_cached_location',
                    sender=self,
                    level='debug',
                    formatted='Loading cached location...'
                )
                with open('data/last-location-%s.json' %
                    self.config.username) as f:
                    location_json = json.load(f)
                location = (
                    location_json['lat'],
                    location_json['lng'],
                    0.0
                )

                # If location has been set in config, only use cache if starting position has not differed
                if has_position and 'start_position' in location_json:
                    last_start_position = tuple(location_json.get('start_position', []))

                    # Start position has to have been set on a previous run to do this check
                    if last_start_position and last_start_position != self.start_position:
                        msg = 'Going to a new place, ignoring cached location.'
                        self.event_manager.emit(
                            'location_cache_ignored',
                            sender=self,
                            level='debug',
                            formatted=msg
                        )
                        return

                self.api.set_position(*location)
                self.event_manager.emit(
                    'position_update',
                    sender=self,
                    level='debug',
                    formatted='Loaded location {current_position} from cache',
                    data={
                        'current_position': location,
                        'last_position': '',
                        'distance': '',
                        'distance_unit': ''
                    }
                )

                has_position = True
            except Exception:
                if has_position is False:
                    sys.exit(
                        "No cached Location. Please specify initial location."
                    )
                self.event_manager.emit(
                    'location_cache_error',
                    sender=self,
                    level='debug',
                    formatted='Parsing cached location failed.'
                )

    def get_pos_by_name(self, location_name):
        # Check if the given location is already a coordinate.
        if ',' in location_name:
            possible_coordinates = re.findall(
                "[-]?\d{1,3}[.]\d{3,7}", location_name
            )
            if len(possible_coordinates) == 2:
                # 2 matches, this must be a coordinate. We'll bypass the Google
                # geocode so we keep the exact location.
                self.logger.info(
                    '[x] Coordinates found in passed in location, '
                    'not geocoding.'
                )
                return float(possible_coordinates[0]), float(possible_coordinates[1]), float("0.0")

        geolocator = GoogleV3(api_key=self.config.gmapkey)
        loc = geolocator.geocode(location_name, timeout=10)

        return float(loc.latitude), float(loc.longitude), float(loc.altitude)

    def heartbeat(self):
        # Remove forts that we can now spin again.
        self.fort_timeouts = {id: timeout for id, timeout
                              in self.fort_timeouts.iteritems()
                              if timeout >= time.time() * 1000}
        request = self.api.create_request()
        request.get_player()
        request.check_awarded_badges()
        request.call()
        self.update_web_location()  # updates every tick

    def get_inventory_count(self, what):
        response_dict = self.get_inventory()
        inventory_items = response_dict.get('responses', {}).get('GET_INVENTORY', {}).get(
            'inventory_delta', {}).get('inventory_items', {})
        if inventory_items:
            pokecount = 0
            itemcount = 1
            for item in inventory_items:
                if 'inventory_item_data' in item:
                    if 'pokemon_data' in item['inventory_item_data']:
                        pokecount += 1
                    itemcount += item['inventory_item_data'].get('item', {}).get('count', 0)
        if 'pokemon' in what:
            return pokecount
        if 'item' in what:
            return itemcount
        return '0'

    def get_player_info(self):
        response_dict = self.get_inventory()
        inventory_items = response_dict.get('responses', {}).get('GET_INVENTORY', {}).get(
            'inventory_delta', {}).get('inventory_items', {})
        if inventory_items:
            pokecount = 0
            itemcount = 1
            for item in inventory_items:
                # print('item {}'.format(item))
                playerdata = item.get('inventory_item_data', {}).get('player_stats')
                if playerdata:
                    nextlvlxp = (int(playerdata.get('next_level_xp', 0)) - int(playerdata.get('experience', 0)))

                    if 'level' in playerdata and 'experience' in playerdata:
                        self.logger.info(
                            'Level: {level}'.format(
                                **playerdata) +
                            ' (Next Level: {} XP)'.format(
                                nextlvlxp) +
                            ' (Total: {experience} XP)'
                            ''.format(**playerdata))

                    if 'pokemons_captured' in playerdata and 'poke_stop_visits' in playerdata:
                        self.logger.info(
                            'Pokemon Captured: '
                            '{pokemons_captured}'.format(
                                **playerdata) +
                            ' | Pokestops Visited: '
                            '{poke_stop_visits}'.format(
                                **playerdata))

    def has_space_for_loot(self):
        number_of_things_gained_by_stop = 5
        enough_space = (
            self.get_inventory_count('item') <
            self._player['max_item_storage'] - number_of_things_gained_by_stop
        )

        return enough_space

    def get_forts(self, order_by_distance=False):
        forts = [fort
             for fort in self.cell['forts']
             if 'latitude' in fort and 'type' in fort]

        if order_by_distance:
            forts.sort(key=lambda x: distance(
                self.position[0],
                self.position[1],
                x['latitude'],
                x['longitude']
            ))

        return forts

    def get_map_objects(self, lat, lng, timestamp, cellid):
        if time.time() - self.last_time_map_object < self.config.map_object_cache_time:
            return self.last_map_object

        self.last_map_object = self.api.get_map_objects(
            latitude=f2i(lat),
            longitude=f2i(lng),
            since_timestamp_ms=timestamp,
            cell_id=cellid
        )
        self.last_time_map_object = time.time()

        return self.last_map_object<|MERGE_RESOLUTION|>--- conflicted
+++ resolved
@@ -599,11 +599,8 @@
         # chain subrequests (methods) into one RPC call
 
         self._print_character_info()
-<<<<<<< HEAD
-
-=======
+
         self.api.activate_signature("encrypt.so")
->>>>>>> c21fad0e
         self.logger.info('')
         self.update_inventory()
         # send empty map_cells and then our position
