# -*- coding: utf-8 -*-

import logging
import googlemaps
import json
import random
import threading
import datetime
import yaml
from pgoapi import PGoApi
from cell_workers import PokemonCatchWorker, SeenFortWorker
from cell_workers.utils import distance
from human_behaviour import sleep
from stepper import Stepper
from geopy.geocoders import GoogleV3
from math import radians, sqrt, sin, cos, atan2
from item_list import Item


class PokemonGoBot(object):

    def __init__(self, config):
        self.config = config
        self.pokemon_list = json.load(open('data/pokemon.json'))
        self.item_list = json.load(open('data/items.json'))

    def start(self):
        self._setup_logging()
        self._setup_api()
        self.stepper = Stepper(self)
        random.seed()

    def take_step(self):
        self.stepper.take_step()

    def work_on_cell(self, cell, position, include_fort_on_path):
        process_ignore = False
        try:
            with open("./data/catch-ignore.yml", 'r') as y:
                ignores = yaml.load(y)['ignore']
                if len(ignores) > 0:
                    process_ignore = True
        except Exception, e:
            pass

        if process_ignore:
            #
            # remove any wild pokemon
            try:
                for p in cell['wild_pokemons'][:]:
                    pokemon_id = p['pokemon_data']['pokemon_id']
                    pokemon_name = filter(lambda x: int(
                        x.get('Number')) == pokemon_id, self.pokemon_list)[0]['Name']

                    if pokemon_name in ignores:
                        cell['wild_pokemons'].remove(p)
            except KeyError:
                pass

            #
            # remove catchable pokemon
            try:
                for p in cell['catchable_pokemons'][:]:
                    pokemon_id = p['pokemon_id']
                    pokemon_name = filter(lambda x: int(
                        x.get('Number')) == pokemon_id, self.pokemon_list)[0]['Name']

                    if pokemon_name in ignores:
                        cell['catchable_pokemons'].remove(p)
            except KeyError:
                pass

        if (self.config.mode == "all" or self.config.mode == "poke") and 'catchable_pokemons' in cell and len(cell['catchable_pokemons']) > 0:
            print '[#] Something rustles nearby!'
            # Sort all by distance from current pos- eventually this should
            # build graph & A* it
            cell['catchable_pokemons'].sort(key=lambda x: distance(
                self.position[0], self.position[1], x['latitude'], x['longitude']))
            for pokemon in cell['catchable_pokemons']:
                with open('web/catchable-%s.json' % (self.config.username), 'w') as outfile:
                    json.dump(pokemon, outfile)
                worker = PokemonCatchWorker(pokemon, self)
                if worker.work() == -1:
                    break
                with open('web/catchable-%s.json' % (self.config.username), 'w') as outfile:
                    json.dump({}, outfile)
        if (self.config.mode == "all" or self.config.mode == "poke") and 'wild_pokemons' in cell and len(cell['wild_pokemons']) > 0:
            # Sort all by distance from current pos- eventually this should
            # build graph & A* it
            cell['wild_pokemons'].sort(key=lambda x: distance(
                self.position[0], self.position[1], x['latitude'], x['longitude']))
            for pokemon in cell['wild_pokemons']:
                worker = PokemonCatchWorker(pokemon, self)
                if worker.work() == -1:
                    break
        if (self.config.mode == "all" or self.config.mode == "farm") and include_fort_on_path:
            if 'forts' in cell:
                # Only include those with a lat/long
                forts = [fort for fort in cell['forts']
                         if 'latitude' in fort and 'type' in fort]

                # Sort all by distance from current pos- eventually this should
                # build graph & A* it
                forts.sort(key=lambda x: distance(self.position[
                           0], self.position[1], x['latitude'], x['longitude']))
                for fort in cell['forts']:
                    worker = SeenFortWorker(fort, self)
                    hack_chain = worker.work()
                    if hack_chain > 10:
                        #print('need a rest')
                        break

    def _setup_logging(self):
        self.log = logging.getLogger(__name__)
        # log settings
        # log format
        logging.basicConfig(
            level=logging.DEBUG, format='%(asctime)s [%(module)10s] [%(levelname)5s] %(message)s')

        if self.config.debug:
            logging.getLogger("requests").setLevel(logging.DEBUG)
            logging.getLogger("pgoapi").setLevel(logging.DEBUG)
            logging.getLogger("rpc_api").setLevel(logging.DEBUG)
        else:
            logging.getLogger("requests").setLevel(logging.ERROR)
            logging.getLogger("pgoapi").setLevel(logging.ERROR)
            logging.getLogger("rpc_api").setLevel(logging.ERROR)

    def _setup_api(self):
        # instantiate pgoapi
        self.api = PGoApi()
        # provide player position on the earth

        self._set_starting_position()

        if not self.api.login(self.config.auth_service, str(self.config.username), str(self.config.password)):
            print('Login Error, server busy')
            exit(0)

        # chain subrequests (methods) into one RPC call

        # get player profile call
        # ----------------------
        self.api.get_player()

        response_dict = self.api.call()
        #print('Response dictionary: \n\r{}'.format(json.dumps(response_dict, indent=2)))
        currency_1 = "0"
        currency_2 = "0"

        player = response_dict['responses']['GET_PLAYER']['player_data']

        # @@@ TODO: Convert this to d/m/Y H:M:S
        creation_date = datetime.datetime.fromtimestamp(
            player['creation_timestamp_ms'] / 1e3)

        pokecoins = '0'
        stardust = '0'
        balls_stock = self.pokeball_inventory()

        if 'amount' in player['currencies'][0]:
            pokecoins = player['currencies'][0]['amount']
        if 'amount' in player['currencies'][1]:
            stardust = player['currencies'][1]['amount']

        print('[#]')
        print('[#] Username: {username}'.format(**player))
        print('[#] Acccount Creation: {}'.format(creation_date))
        print('[#] Bag Storage: {}/{}'.format(self.get_inventory_count('item'),
                                              player['max_item_storage']))
        print('[#] Pokemon Storage: {}/{}'.format(self.get_inventory_count('pokemon'),
                                                  player['max_pokemon_storage']))
        print('[#] Stardust: {}'.format(stardust))
        print('[#] Pokecoins: {}'.format(pokecoins))
        print('[#] PokeBalls: ' + str(balls_stock[1]))
        print('[#] GreatBalls: ' + str(balls_stock[2]))
        print('[#] UltraBalls: ' + str(balls_stock[3]))

        # Testing
        # self.drop_item(Item.ITEM_POTION.value,1)
        # exit(0)
        self.get_player_info()

        if self.config.initial_transfer:
            self.initial_transfer()

        print('[#]')
        self.update_inventory()

    def drop_item(self, item_id, count):
        self.api.recycle_inventory_item(item_id=item_id, count=count)
        inventory_req = self.api.call()
        print(inventory_req)

    def initial_transfer(self):
        print('[x] Initial Transfer.')

        if self.config.cp:
            print('[x] Will NOT transfer anything above CP {}'.format(
                self.config.cp))
        else:
            print(
                '[x] Preparing to transfer all Pokemon duplicates, keeping the highest CP of each one type.')

        pokemon_groups = self._initial_transfer_get_groups()

        for id in pokemon_groups:

            group_cp = pokemon_groups[id].keys()
            if len(group_cp) > 1:
                group_cp.sort()
                group_cp.reverse()

                pokemon_name=self.pokemon_list[int(id-1)]['Name']

                for x in range(1, len(group_cp)):
                    if self.config.cp and group_cp[x] > self.config.cp:
                        continue

<<<<<<< HEAD
                    print('[x] Releasing Pokemon #{} ({}) with CP {}'.format(id, pokemon_name, group_cp[x]))
                    self.api.release_pokemon(pokemon_id=pokemon_groups[id][group_cp[x]])
=======
                    print('[x] Releasing Pokemon #{} and CP {}'.format(
                        id, group_cp[x]))
                    self.api.release_pokemon(
                        pokemon_id=pokemon_groups[id][group_cp[x]])
>>>>>>> e53f5354
                    response_dict = self.api.call()
                    sleep(2)

        print('[x] Transfering Done.')

    def _initial_transfer_get_groups(self):
        pokemon_groups = {}
        self.api.get_player().get_inventory()
        inventory_req = self.api.call()
        inventory_dict = inventory_req['responses'][
            'GET_INVENTORY']['inventory_delta']['inventory_items']

        for pokemon in inventory_dict:
            try:
                reduce(dict.__getitem__, [
                       "inventory_item_data", "pokemon_data", "pokemon_id"], pokemon)
            except KeyError:
                continue

            group_id = pokemon['inventory_item_data'][
                'pokemon_data']['pokemon_id']
            group_pokemon = pokemon['inventory_item_data'][
                'pokemon_data']['id']
            group_pokemon_cp = pokemon[
                'inventory_item_data']['pokemon_data']['cp']

            if group_id not in pokemon_groups:
                pokemon_groups[group_id] = {}

            pokemon_groups[group_id].update({group_pokemon_cp: group_pokemon})
        return pokemon_groups

    def update_inventory(self):
        self.api.get_inventory()
        response = self.api.call()
        self.inventory = list()
        if 'responses' in response:
            if 'GET_INVENTORY' in response['responses']:
                if 'inventory_delta' in response['responses']['GET_INVENTORY']:
                    if 'inventory_items' in response['responses']['GET_INVENTORY']['inventory_delta']:
                        for item in response['responses']['GET_INVENTORY']['inventory_delta']['inventory_items']:
                            if not 'inventory_item_data' in item:
                                continue
                            if not 'item' in item['inventory_item_data']:
                                continue
                            if not 'item_id' in item['inventory_item_data']['item']:
                                continue
                            if not 'count' in item['inventory_item_data']['item']:
                                continue
                            self.inventory.append(
                                item['inventory_item_data']['item'])

    def pokeball_inventory(self):
        self.api.get_player().get_inventory()

        inventory_req = self.api.call()
        inventory_dict = inventory_req['responses'][
            'GET_INVENTORY']['inventory_delta']['inventory_items']

        # get player balls stock
        # ----------------------
        balls_stock = {1: 0, 2: 0, 3: 0, 4: 0}

        for item in inventory_dict:
            try:
                # print(item['inventory_item_data']['item'])
                if item['inventory_item_data']['item']['item_id'] == Item.ITEM_POKE_BALL.value:
                    # print('Poke Ball count: ' + str(item['inventory_item_data']['item']['count']))
                    balls_stock[1] = item[
                        'inventory_item_data']['item']['count']
                if item['inventory_item_data']['item']['item_id'] == Item.ITEM_GREAT_BALL.value:
                    # print('Great Ball count: ' + str(item['inventory_item_data']['item']['count']))
                    balls_stock[2] = item[
                        'inventory_item_data']['item']['count']
                if item['inventory_item_data']['item']['item_id'] == Item.ITEM_ULTRA_BALL.value:
                    # print('Ultra Ball count: ' + str(item['inventory_item_data']['item']['count']))
                    balls_stock[3] = item[
                        'inventory_item_data']['item']['count']
            except:
                continue
        return balls_stock

    def _set_starting_position(self):

        if self.config.test:
            return

        if self.config.location_cache:
            try:
                #
                # save location flag used to pull the last known location from
                # the location.json
                with open('data/last-location-%s.json' % (self.config.username)) as f:
                    location_json = json.load(f)

                    self.position = (
                        location_json['lat'], location_json['lng'], 0.0)
                    self.api.set_position(*self.position)

                    print('')
                    print(
                        '[x] Last location flag used. Overriding passed in location')
                    print(
                        '[x] Last in-game location was set as: {}'.format(self.position))
                    print('')

                    return
            except:
                pass

        #
        # this will fail if the location.json isn't there or not valid.
        # Still runs if location is set.
        self.position = self._get_pos_by_name(self.config.location)
        self.api.set_position(*self.position)
        print('')
        print(u'[x] Address found: {}'.format(
            self.config.location.decode('utf-8')))
        print('[x] Position in-game set as: {}'.format(self.position))
        print('')

    def _get_pos_by_name(self, location_name):
        geolocator = GoogleV3(api_key=self.config.gmapkey)
        loc = geolocator.geocode(location_name, timeout=10)

        #self.log.info('Your given location: %s', loc.address.encode('utf-8'))
        #self.log.info('lat/long/alt: %s %s %s', loc.latitude, loc.longitude, loc.altitude)

        return (loc.latitude, loc.longitude, loc.altitude)

    def heartbeat(self):
        self.api.get_player()
        self.api.get_hatched_eggs()
        self.api.get_inventory()
        self.api.check_awarded_badges()
        self.api.call()

    def get_inventory_count(self, what):
        self.api.get_inventory()
        response_dict = self.api.call()
        if 'responses' in response_dict:
            if 'GET_INVENTORY' in response_dict['responses']:
                if 'inventory_delta' in response_dict['responses']['GET_INVENTORY']:
                    if 'inventory_items' in response_dict['responses']['GET_INVENTORY']['inventory_delta']:
                        pokecount = 0
                        itemcount = 1
                        for item in response_dict['responses']['GET_INVENTORY']['inventory_delta']['inventory_items']:
                            #print('item {}'.format(item))
                            if 'inventory_item_data' in item:
                                if 'pokemon_data' in item['inventory_item_data']:
                                    pokecount = pokecount + 1
                                if 'item' in item['inventory_item_data']:
                                    if 'count' in item['inventory_item_data']['item']:
                                        itemcount = itemcount + \
                                            item['inventory_item_data'][
                                                'item']['count']
        if 'pokemon' in what:
            return pokecount
        if 'item' in what:
            return itemcount
        return '0'

    def get_player_info(self):
        self.api.get_inventory()
        response_dict = self.api.call()
        if 'responses' in response_dict:
            if 'GET_INVENTORY' in response_dict['responses']:
                if 'inventory_delta' in response_dict['responses']['GET_INVENTORY']:
                    if 'inventory_items' in response_dict['responses']['GET_INVENTORY']['inventory_delta']:
                        pokecount = 0
                        itemcount = 1
                        for item in response_dict['responses']['GET_INVENTORY']['inventory_delta']['inventory_items']:
                            #print('item {}'.format(item))
                            if 'inventory_item_data' in item:
                                if 'player_stats' in item['inventory_item_data']:
                                    playerdata = item['inventory_item_data'][
                                        'player_stats']

                                    nextlvlxp = (
                                        int(playerdata['next_level_xp']) - int(playerdata['experience']))

                                    if 'level' in playerdata:
                                        print(
                                            '[#] -- Level: {level}'.format(**playerdata))

                                    if 'experience' in playerdata:
                                        print(
                                            '[#] -- Experience: {experience}'.format(**playerdata))
                                        print(
                                            '[#] -- Experience until next level: {}'.format(nextlvlxp))

                                    if 'pokemons_captured' in playerdata:
                                        print(
                                            '[#] -- Pokemon Captured: {pokemons_captured}'.format(**playerdata))

                                    if 'poke_stop_visits' in playerdata:
                                        print(
                                            '[#] -- Pokestops Visited: {poke_stop_visits}'.format(**playerdata))<|MERGE_RESOLUTION|>--- conflicted
+++ resolved
@@ -217,15 +217,10 @@
                     if self.config.cp and group_cp[x] > self.config.cp:
                         continue
 
-<<<<<<< HEAD
-                    print('[x] Releasing Pokemon #{} ({}) with CP {}'.format(id, pokemon_name, group_cp[x]))
-                    self.api.release_pokemon(pokemon_id=pokemon_groups[id][group_cp[x]])
-=======
-                    print('[x] Releasing Pokemon #{} and CP {}'.format(
-                        id, group_cp[x]))
+                    print('[x] Releasing Pokemon #{} ({}) with CP {}'.format(
+                        id, pokemon_name, group_cp[x]))
                     self.api.release_pokemon(
                         pokemon_id=pokemon_groups[id][group_cp[x]])
->>>>>>> e53f5354
                     response_dict = self.api.call()
                     sleep(2)
 
